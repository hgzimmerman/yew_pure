[package]
name = "yewtil"
version = "0.2.0"
authors = ["Henry Zimmerman <zimhen7@gmail.com>"]
edition = "2018"
description = "Utility crate for Yew"
license = "MIT/Apache-2.0"
repository = "https://github.com/yewstack/yewtil"
readme = "Readme.md"

# See more keys and their definitions at https://doc.rust-lang.org/cargo/reference/manifest.html

[features]
# Only stable is included by default.
default = ["stable"]
# Broad features
all = ["stable", "experimental"]
## All features MUST be stable or experimental
stable = ["neq", "pure", "history", "mrc_irc", "effect"]
experimental = ["dsl", "lrc", "with_callback", "fetch" ]


# Some pointers are stable, some experimental.
# This makes sure you get all the pointers
ptr = ["lrc", "mrc_irc"]

# Misc features
neq = []
pure = ["neq", "yewtil-macro"]
with_callback = []
history = []
dsl = []
effect = []
fetch = ["wasm-bindgen-futures", "wasm-bindgen", "futures", "web-sys", "serde", "serde_json"]

# Ptr features
lrc = []
mrc_irc = []

[dependencies]
#yew = { git = "https://github.com/yewstack/yew", branch="master" }
yew = "0.10.0"
yewtil-macro = {path = "crates/yewtil-macro", version="0.1.0", optional=true}
log = "0.4.8"
failure = "0.1.6"


wasm-bindgen-futures = {version = "0.4.3", optional = true}
wasm-bindgen = {version = "0.2.51", features=["serde-serialize"], optional = true}
futures = {version = "0.3.1", optional = true}
serde = {version= "1.0.102", optional = true}
serde_json = { version = "1.0.41", optional = true }

[dependencies.web-sys]
version = "0.3.30"
optional = true
features = [
  'Headers',
  'Request',
  'RequestInit',
  'RequestMode',
  'Response',
  'Window',
  'Location',
  'Storage',
]


[workspace]
members = [
    "crates/yewtil-macro",
    "examples/pure_component",
    "examples/dsl",
    "examples/lrc",
    "examples/history",
    "examples/mrc_irc",
<<<<<<< HEAD
    "examples/effect"
=======
    "examples/fetch"
>>>>>>> 7c3b6d56
]<|MERGE_RESOLUTION|>--- conflicted
+++ resolved
@@ -74,9 +74,6 @@
     "examples/lrc",
     "examples/history",
     "examples/mrc_irc",
-<<<<<<< HEAD
-    "examples/effect"
-=======
+    "examples/effect",
     "examples/fetch"
->>>>>>> 7c3b6d56
 ]