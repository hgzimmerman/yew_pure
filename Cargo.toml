[package]
name = "yewtil"
version = "0.2.0"
authors = ["Henry Zimmerman <zimhen7@gmail.com>"]
edition = "2018"
description = "Utility crate for Yew"
license = "MIT/Apache-2.0"
repository = "https://github.com/yewstack/yewtil"
readme = "Readme.md"

# See more keys and their definitions at https://doc.rust-lang.org/cargo/reference/manifest.html

[features]
# Only stable is included by default.
default = ["stable"]
# Broad features
all = ["stable", "experimental"]
## All features MUST be stable or experimental
stable = ["neq", "pure", "history", "mrc_irc", "future"]
experimental = ["dsl", "lrc", "with_callback", "fetch" ]


# Some pointers are stable, some experimental.
# This makes sure you get all the pointers
ptr = ["lrc", "mrc_irc"]

# Misc features
neq = []
pure = ["neq", "yewtil-macro"]
with_callback = []
history = []
dsl = []
<<<<<<< HEAD
fetch = ["wasm-bindgen-futures", "wasm-bindgen", "futures", "web-sys", "serde", "serde_json", "neq"]
=======
fetch = ["wasm-bindgen-futures", "wasm-bindgen", "futures", "web-sys", "serde", "serde_json"]
future = ["wasm-bindgen-futures", "wasm-bindgen", "futures", "web-sys"]
>>>>>>> e27ef328

# Ptr features
lrc = []
mrc_irc = []

[dependencies]
yew = { git = "https://github.com/yewstack/yew", branch="master" }
#yew = "0.10.0"
yewtil-macro = {path = "crates/yewtil-macro", version="0.1.0", optional=true}
log = "0.4.8"


wasm-bindgen-futures = {version = "0.4.3", optional = true}
wasm-bindgen = {version = "0.2.51", features=["serde-serialize"], optional = true}
futures = {version = "0.3.1", optional = true}
serde = {version= "1.0.102", optional = true}
serde_json = { version = "1.0.41", optional = true }

[dependencies.web-sys]
version = "0.3.31"
optional = true
features = [
  'Headers',
  'Request',
  'RequestInit',
  'RequestMode',
  'Response',
  'Window',
  'Location',
  'Storage',
]


[workspace]
members = [
    "crates/yewtil-macro",
    "examples/pure_component",
    "examples/dsl",
    "examples/lrc",
    "examples/history",
    "examples/mrc_irc",
    "examples/fetch"
]<|MERGE_RESOLUTION|>--- conflicted
+++ resolved
@@ -30,12 +30,8 @@
 with_callback = []
 history = []
 dsl = []
-<<<<<<< HEAD
-fetch = ["wasm-bindgen-futures", "wasm-bindgen", "futures", "web-sys", "serde", "serde_json", "neq"]
-=======
-fetch = ["wasm-bindgen-futures", "wasm-bindgen", "futures", "web-sys", "serde", "serde_json"]
+fetch = ["serde", "serde_json", "neq", "future"]
 future = ["wasm-bindgen-futures", "wasm-bindgen", "futures", "web-sys"]
->>>>>>> e27ef328
 
 # Ptr features
 lrc = []
